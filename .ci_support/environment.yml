--- conflicted
+++ resolved
@@ -5,13 +5,8 @@
 - h5py =3.14.0
 - hatchling =1.27.0
 - hatch-vcs =0.5.0
-<<<<<<< HEAD
-- mpi4py =4.0.1
+- mpi4py =4.1.0
 - numpy =2.3.1
-=======
-- mpi4py =4.1.0
-- numpy =2.3.0
->>>>>>> 87d14f6d
 - pygtrie =2.5.0
 - pyiron_snippets =0.2.0
 - python >=3.11,<3.14