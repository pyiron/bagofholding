--- conflicted
+++ resolved
@@ -185,13 +185,6 @@
                 obj, self.save_name, forbidden_modules=(obj.__module__.split(".")[0],)
             )
 
-<<<<<<< HEAD
-    def test_bad_protocol(self):
-        with self.assertRaises(
-            PickleProtocolError, msg="We don't support out of band data transfers"
-        ):
-            H5Bag.save(42, "will_fail.h5", _pickle_protocol=5)
-=======
     def test_list_paths(self):
         H5Bag.save(Parent(), self.save_name)
         paths = H5Bag(self.save_name).list_paths()
@@ -233,4 +226,9 @@
             H5Bag(self.save_name).load("object/state/label"),
             msg="We allow loading only part of the object",
         )
->>>>>>> 8348a568
+
+    def test_bad_protocol(self):
+        with self.assertRaises(
+            PickleProtocolError, msg="We don't support out of band data transfers"
+        ):
+            H5Bag.save(42, "will_fail.h5", _pickle_protocol=5)